--- conflicted
+++ resolved
@@ -17,8 +17,6 @@
 
 public class Driver implements java.sql.Driver {
 
-    private static final StatementServiceGrpcClient grpcStub = new StatementServiceGrpcClient();
-
     static {
         try {
             DriverManager.registerDriver(new Driver());
@@ -30,9 +28,6 @@
     private static StatementService statementService;
 
     public Driver() {
-<<<<<<< HEAD
-        this.statementService = grpcStub;
-=======
         if (statementService == null) {
             synchronized (Driver.class) {
                 if (statementService == null) {
@@ -40,7 +35,6 @@
                 }
             }
         }
->>>>>>> bdb65ac5
     }
 
     @Override
@@ -66,15 +60,7 @@
     public boolean acceptsURL(String url) throws SQLException {
         if (url == null) {
             throw new SQLException("URL is null");
-<<<<<<< HEAD
-        } else if (url.contains("jdbc:ojp")) {
-            return true;
-        } else {
-            return false;
-        }
-=======
         } else return url.startsWith("jdbc:ojp");
->>>>>>> bdb65ac5
     }
 
     @Override
