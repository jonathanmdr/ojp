package org.openjdbcproxy.jdbc;

import com.google.protobuf.ByteString;
import com.openjdbcproxy.grpc.CallResourceRequest;
import com.openjdbcproxy.grpc.CallResourceResponse;
import com.openjdbcproxy.grpc.CallType;
import com.openjdbcproxy.grpc.ResourceType;
import com.openjdbcproxy.grpc.TargetCall;
import org.apache.commons.lang3.StringUtils;
import org.openjdbcproxy.grpc.client.StatementService;

import java.sql.SQLException;
import java.util.Arrays;
import java.util.List;

import static org.openjdbcproxy.grpc.SerializationHandler.deserialize;
import static org.openjdbcproxy.grpc.SerializationHandler.serialize;

public class ResultSetMetaData implements java.sql.ResultSetMetaData {
    private final StatementService statementService;
    private final RemoteProxyResultSet resultSet;
    private final PreparedStatement ps;

    public ResultSetMetaData(RemoteProxyResultSet resultSet, StatementService statementService) {
        this.resultSet = resultSet;
        this.statementService = statementService;
        this.ps = null;
    }

    public ResultSetMetaData(PreparedStatement ps, StatementService statementService) {
        this.ps = ps;
        this.statementService = statementService;
        this.resultSet = null;
    }

    @Override
    public int getColumnCount() throws SQLException {
        if (resultSet instanceof org.openjdbcproxy.jdbc.ResultSet) {
            org.openjdbcproxy.jdbc.ResultSet rs = (org.openjdbcproxy.jdbc.ResultSet) resultSet;
            return rs.getLabelsMap().size();
        } else {
            return this.retrieveMetadataAttribute(CallType.CALL_GET, "ColumnCount",-1, Integer.class);
        }
    }

    private CallResourceRequest.Builder newCallBuilder() throws SQLException {
        if (this.resultSet != null) {
            return CallResourceRequest.newBuilder()
                    .setSession(this.resultSet.getConnection().getSession())
                    .setResourceType(ResourceType.RES_RESULT_SET)
                    .setResourceUUID(this.resultSet.getResultSetUUID());
        } else if (this.ps != null) {
            CallResourceRequest.Builder builder = CallResourceRequest.newBuilder()
                    .setSession(this.ps.getConnection().getSession())
                    .setResourceType(ResourceType.RES_PREPARED_STATEMENT)
                    .setProperties(ByteString.copyFrom(serialize(this.ps.getProperties())));
            if (StringUtils.isNotBlank(this.ps.getStatementUUID())) {
<<<<<<< HEAD
                builder.setResourceUUID(this.ps.getStatementUUID());
=======
                    builder.setResourceUUID(this.ps.getStatementUUID());
>>>>>>> bdb65ac5
            }
            return builder;
        }
        throw new RuntimeException("A result set or a prepared statement reference is required.");
    }

    @Override
    public boolean isAutoIncrement(int column) throws SQLException {
        return this.retrieveMetadataAttribute(CallType.CALL_IS, "AutoIncrement", column, Boolean.class);
    }

    @Override
    public boolean isCaseSensitive(int column) throws SQLException {
        return this.retrieveMetadataAttribute(CallType.CALL_IS, "CaseSensitive", column, Boolean.class);
    }

    @Override
    public boolean isSearchable(int column) throws SQLException {
        return this.retrieveMetadataAttribute(CallType.CALL_IS, "Searchable", column, Boolean.class);
    }

    @Override
    public boolean isCurrency(int column) throws SQLException {
        return this.retrieveMetadataAttribute(CallType.CALL_IS, "Currency", column, Boolean.class);
    }

    @Override
    public int isNullable(int column) throws SQLException {
        return this.retrieveMetadataAttribute(CallType.CALL_IS, "Nullable", column, Integer.class);
    }

    @Override
    public boolean isSigned(int column) throws SQLException {
        return this.retrieveMetadataAttribute(CallType.CALL_IS, "Signed", column, Boolean.class);
    }

    @Override
    public int getColumnDisplaySize(int column) throws SQLException {
        return this.retrieveMetadataAttribute(CallType.CALL_GET, "ColumnDisplaySize", column, Integer.class);
    }

    @Override
    public String getColumnLabel(int column) throws SQLException {
        return this.retrieveMetadataAttribute(CallType.CALL_GET, "ColumnLabel", column, String.class);
    }

    @Override
    public String getColumnName(int column) throws SQLException {
        return this.retrieveMetadataAttribute(CallType.CALL_GET, "ColumnName", column, String.class);
    }

    @Override
    public String getSchemaName(int column) throws SQLException {
        return this.retrieveMetadataAttribute(CallType.CALL_GET, "SchemaName", column, String.class);
    }

    @Override
    public int getPrecision(int column) throws SQLException {
        return this.retrieveMetadataAttribute(CallType.CALL_GET, "Precision", column, Integer.class);
    }

    @Override
    public int getScale(int column) throws SQLException {
        return this.retrieveMetadataAttribute(CallType.CALL_GET, "Scale", column, Integer.class);
    }

    @Override
    public String getTableName(int column) throws SQLException {
        return this.retrieveMetadataAttribute(CallType.CALL_GET, "TableName", column, String.class);
    }

    @Override
    public String getCatalogName(int column) throws SQLException {
        return this.retrieveMetadataAttribute(CallType.CALL_GET, "CatalogName", column, String.class);
    }

    @Override
    public int getColumnType(int column) throws SQLException {
        return this.retrieveMetadataAttribute(CallType.CALL_GET, "ColumnType", column, Integer.class);
    }

    @Override
    public String getColumnTypeName(int column) throws SQLException {
        return this.retrieveMetadataAttribute(CallType.CALL_GET, "ColumnTypeName", column, String.class);
    }

    @Override
    public boolean isReadOnly(int column) throws SQLException {
        return this.retrieveMetadataAttribute(CallType.CALL_IS, "ReadOnly", column, Boolean.class);
    }

    @Override
    public boolean isWritable(int column) throws SQLException {
        return this.retrieveMetadataAttribute(CallType.CALL_IS, "Writable", column, Boolean.class);
    }

    @Override
    public boolean isDefinitelyWritable(int column) throws SQLException {
        return this.retrieveMetadataAttribute(CallType.CALL_IS, "DefinitelyWritable", column, Boolean.class);
    }

    @Override
    public String getColumnClassName(int column) throws SQLException {
        return this.retrieveMetadataAttribute(CallType.CALL_GET, "ColumnClassName", column, String.class);
    }

    @Override
    public <T> T unwrap(Class<T> iface) throws SQLException {
        throw new SQLException("Unwrap not supported.");
    }

    @Override
    public boolean isWrapperFor(Class<?> iface) throws SQLException {
        throw new SQLException("isWrappedFor not supported.");
    }

    private <T> T retrieveMetadataAttribute(CallType callType, String attrName, Integer column,  Class returnType) throws SQLException {
        CallResourceRequest.Builder reqBuilder = this.newCallBuilder();
        List<Object> params = Constants.EMPTY_OBJECT_LIST;
        if (column > -1) {
            params = Arrays.asList(Integer.valueOf(column));
        }
        reqBuilder.setTarget(
                TargetCall.newBuilder()
                        .setCallType(CallType.CALL_GET)
                        .setResourceName("MetaData")
                        .setNextCall(TargetCall.newBuilder()
                                .setCallType(callType)
                                .setResourceName(attrName)
                                .setParams(ByteString.copyFrom(serialize(params)))
                                .build())
                        .build()
        );
        CallResourceResponse response = this.statementService.callResource(reqBuilder.build());
        if (this.resultSet !=null) {
            this.resultSet.getConnection().setSession(response.getSession());
        } else if (this.ps != null) {
            this.ps.getConnection().setSession(response.getSession());
        }
        return (T) deserialize(response.getValues().toByteArray(), returnType);
    }
}<|MERGE_RESOLUTION|>--- conflicted
+++ resolved
@@ -55,11 +55,7 @@
                     .setResourceType(ResourceType.RES_PREPARED_STATEMENT)
                     .setProperties(ByteString.copyFrom(serialize(this.ps.getProperties())));
             if (StringUtils.isNotBlank(this.ps.getStatementUUID())) {
-<<<<<<< HEAD
-                builder.setResourceUUID(this.ps.getStatementUUID());
-=======
                     builder.setResourceUUID(this.ps.getStatementUUID());
->>>>>>> bdb65ac5
             }
             return builder;
         }
