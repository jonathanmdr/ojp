--- conflicted
+++ resolved
@@ -73,14 +73,6 @@
 
 
 ### Entry Level
-<<<<<<< HEAD
-| Name                                           | Badge                                                                                | Country of birth | Country of residency | Award date(s) | Indicated By | Awarded by |
-|------------------------------------------------|--------------------------------------------------------------------------------------|------------------|----------------------|---------------|---------------|---------------|
-| [Vitor Araujo](https://www.linkedin.com/in/kvitorr/)   | <img src="/documents/images/ojp_documenter_badge.png" width="80" height="80"/>       | Brazil           | Brazil               | 15/09/2025    | Rogerio Robetti | Rogerio Robetti |
-| [Diego Vagliati](https://github.com/ribossomo) | <img src="/documents/images/ojp_code_contributor_badge.png" width="80" height="80"/> | Brazil           | Brazil               | 05/09/2025    | Rogerio Robetti | Rogerio Robetti |
-| [Roger Floriano](https://github.com/petruki)   | <img src="/documents/images/ojp_code_contributor_badge.png" width="80" height="80"/> | Brazil           | Canada               | 01/09/2025    | Rogerio Robetti | Rogerio Robetti |
-| [Roger Floriano](https://github.com/petruki)   | <img src="/documents/images/ojp_tester_badge.png" width="80" height="80"/>           | Brazil           | Canada               | 01/09/2025    | Rogerio Robetti | Rogerio Robetti |
-=======
 | Name                                                     | Badge                                                                                | Country of birth | Country of residency | Award date(s) | Indicated By | Awarded by |
 |----------------------------------------------------------|--------------------------------------------------------------------------------------|------------------|----------------------|---------------|---------------|---------------|
 | [Roger Floriano](https://github.com/petruki) | <img src="/documents/images/ojp_advocate_badge.png" width="80" height="80"/>         | Brazil           | Canada               | 26/09/2025    | Rogerio Robetti | Rogerio Robetti |
@@ -92,6 +84,5 @@
 | [Diego Vagliati](https://github.com/ribossomo)           | <img src="/documents/images/ojp_code_contributor_badge.png" width="80" height="80"/> | Brazil           | Brazil               | 05/09/2025    | Rogerio Robetti | Rogerio Robetti |
 | [Roger Floriano](https://github.com/petruki)             | <img src="/documents/images/ojp_code_contributor_badge.png" width="80" height="80"/> | Brazil           | Canada               | 01/09/2025    | Rogerio Robetti | Rogerio Robetti |
 | [Roger Floriano](https://github.com/petruki)             | <img src="/documents/images/ojp_tester_badge.png" width="80" height="80"/>           | Brazil           | Canada               | 01/09/2025    | Rogerio Robetti | Rogerio Robetti |
->>>>>>> 43821aba
 
 ---